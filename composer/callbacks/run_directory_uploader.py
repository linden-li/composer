--- conflicted
+++ resolved
@@ -15,12 +15,9 @@
 import uuid
 from typing import Callable, Optional, Tuple, Type, Union
 
-<<<<<<< HEAD
 from requests.exceptions import ConnectionError
 from urllib3.exceptions import ProtocolError
-=======
 from libcloud.common.types import LibcloudError
->>>>>>> e5472abb
 
 from composer.core.callback import Callback
 from composer.core.logging import Logger
